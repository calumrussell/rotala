--- conflicted
+++ resolved
@@ -35,13 +35,8 @@
     //Represents size of orders in orderbook
     fn orderbook_size(&self) -> usize;
     fn flush_buffer(&mut self) -> Vec<Trade>;
-<<<<<<< HEAD
     fn get_quote(&self, symbol: &str) -> Option<&Q>;
-    fn get_quotes(&self) -> Option<&Vec<Q>>;
-=======
-    fn get_quote(&self, symbol: &str) -> Option<&Quote>;
-    fn get_quotes(&self) -> Option<&[Quote]>;
->>>>>>> ce52ba79
+    fn get_quotes(&self) -> Option<&[Q]>;
     fn clear(&mut self);
     fn clear_pending_market_orders_by_symbol(&mut self, symbol: &str);
 }
@@ -198,11 +193,7 @@
         }
     }
 
-<<<<<<< HEAD
-    fn get_quotes(&self) -> Option<&Vec<Q>> {
-=======
-    fn get_quotes(&self) -> Option<&[Quote]> {
->>>>>>> ce52ba79
+    fn get_quotes(&self) -> Option<&[Q]> {
         self.data_source.get_quotes()
     }
 
